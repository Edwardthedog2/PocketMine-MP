--- conflicted
+++ resolved
@@ -30,11 +30,7 @@
 	/**
 	 * Actual Minecraft: PE protocol version
 	 */
-<<<<<<< HEAD
-	const CURRENT_PROTOCOL = 39;
-=======
 	const CURRENT_PROTOCOL = 45;
->>>>>>> 9acbd85b
 
 	const LOGIN_PACKET = 0x8f;
 	const PLAY_STATUS_PACKET = 0x90;
