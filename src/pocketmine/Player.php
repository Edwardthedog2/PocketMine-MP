--- conflicted
+++ resolved
@@ -1917,13 +1917,8 @@
 					$this->forceMovement = new Vector3($this->x, $this->y, $this->z);
 				}
 
-<<<<<<< HEAD
-				if($this->forceMovement instanceof Vector3 and (($dist = $newPos->distanceSquared($this->forceMovement)) > 0.1 or $revert)){
+				if($this->forceMovement instanceof Vector3 and ($newPos->distanceSquared($this->forceMovement) > 0.1 or $revert)){
 					$this->sendPosition($this->forceMovement, $packet->yaw, $packet->pitch, MovePlayerPacket::MODE_RESET);
-=======
-				if($this->forceMovement instanceof Vector3 and ($newPos->distanceSquared($this->forceMovement) > 0.1 or $revert)){
-					$this->sendPosition($this->forceMovement, $packet->yaw, $packet->pitch);
->>>>>>> 8bf8e2e2
 				}else{
 					$packet->yaw %= 360;
 					$packet->pitch %= 360;
