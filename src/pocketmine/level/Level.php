<?php

/*
 *
 *  ____            _        _   __  __ _                  __  __ ____
 * |  _ \ ___   ___| | _____| |_|  \/  (_)_ __   ___      |  \/  |  _ \
 * | |_) / _ \ / __| |/ / _ \ __| |\/| | | '_ \ / _ \_____| |\/| | |_) |
 * |  __/ (_) | (__|   <  __/ |_| |  | | | | | |  __/_____| |  | |  __/
 * |_|   \___/ \___|_|\_\___|\__|_|  |_|_|_| |_|\___|     |_|  |_|_|
 *
 * This program is free software: you can redistribute it and/or modify
 * it under the terms of the GNU Lesser General Public License as published by
 * the Free Software Foundation, either version 3 of the License, or
 * (at your option) any later version.
 *
 * @author PocketMine Team
 * @link http://www.pocketmine.net/
 *
 *
*/

/**
 * All Level related classes are here, like Generators, Populators, Noise, ...
 */
namespace pocketmine\level;
use pocketmine\block\Block;
<<<<<<< HEAD
use pocketmine\entity\DroppedItem;
use pocketmine\entity\Entity;
use pocketmine\event\block\BlockBreakEvent;
use pocketmine\event\block\BlockPlaceEvent;
use pocketmine\event\player\PlayerInteractEvent;
use pocketmine\item\Item;
use pocketmine\level\format\pmf\LevelFormat;
use pocketmine\level\generator\Generator;
use pocketmine\math\AxisAlignedBB;
use pocketmine\math\Vector2;
use pocketmine\math\Vector3 as Vector3;
use pocketmine\nbt\NBT;
use pocketmine\nbt\tag\Byte;
use pocketmine\nbt\tag\Compound;
use pocketmine\nbt\tag\Double;
use pocketmine\nbt\tag\Enum;
use pocketmine\nbt\tag\Float;
use pocketmine\nbt\tag\Int;
use pocketmine\nbt\tag\Short;
use pocketmine\nbt\tag\String;
use pocketmine\network\protocol\SetTimePacket;
use pocketmine\network\protocol\UpdateBlockPacket;
use pocketmine\Player;
use pocketmine\Server;
use pocketmine\tile\Chest;
use pocketmine\tile\Furnace;
use pocketmine\tile\Sign;
=======
use pocketmine\entity\Human;
use pocketmine\event\level\SpawnChangeEvent;
use pocketmine\level\format\BaseLevelProvider;
use pocketmine\level\format\LevelProvider;
use pocketmine\math\Vector3;
use pocketmine\Server;
use pocketmine\level\generator\Generator;
use pocketmine\level\generator\populator\Populator;
use pocketmine\metadata\Metadatable;
use pocketmine\metadata\MetadataValue;
use pocketmine\plugin\Plugin;
use pocketmine\Player;
use pocketmine\entity\Entity;
>>>>>>> 387677e9
use pocketmine\tile\Tile;
use pocketmine\level\format\Chunk;


class Level implements Metadatable{

	private static $levelIdCounter = 1;

	/** @var Generator */
	private $generator;
	/** @var Populator[] */
	private $populators;


	const BLOCK_UPDATE_NORMAL = 1;
	const BLOCK_UPDATE_RANDOM = 2;
	const BLOCK_UPDATE_SCHEDULED = 3;
	const BLOCK_UPDATE_WEAK = 4;
	const BLOCK_UPDATE_TOUCH = 5;

<<<<<<< HEAD
	/** @var Player[] */
	public $players = [];

	/** @var Entity[] */
	protected $entities = [];
=======
	/** @var \SplObjectStorage<Player> */
	protected $players;

	/** @var \SplObjectStorage<Entity> */
	protected $entities;
>>>>>>> 387677e9

	/** @var Entity[][] */
	public $chunkEntities = [];

<<<<<<< HEAD
	/** @var Tile[] */
	protected $tiles = [];
=======
	/** @var \SplObjectStorage<Tile> */
	protected $tiles;
>>>>>>> 387677e9

	/** @var Tile[][] */
	public $chunkTiles = [];

	/** @var Server */
<<<<<<< HEAD
	private $server;
	private $name;
	/** @var Player[][] */
	private $usedChunks;
	private $changedBlocks;
	private $changedCount;
	/** @var Generator */
	private $generator;

	/** @var ReversePriorityQueue */
	private $updateQueue;
=======
	protected $server;
	/** @var int */
	protected $levelId;
	/** @var LevelProvider */
	protected $provider;
>>>>>>> 387677e9

	/** @var Player[][] */
	protected $usedChunks = [];

<<<<<<< HEAD
	/**
	 * @param Server      $server
	 * @param LevelFormat $level
	 * @param string      $name
	 */
	public function __construct(Server $server, LevelFormat $level, $name){
		$this->server = $server;
		$this->updateQueue = new ReversePriorityQueue();
		$this->updateQueue->setExtractFlags(\SplPriorityQueue::EXTR_BOTH);
		$this->level = $level;
		$this->level->level = $this;
		$this->startTime = $this->time = (int) $this->level->getData("time");
		$this->nextSave = $this->startCheck = microtime(true);
		$this->nextSave += 90;
		$this->stopTime = false;
		$this->name = $name;
		$this->usedChunks = [];
		$this->changedBlocks = [];
		$this->changedCount = [];
		$gen = Generator::getGenerator($this->level->levelData["generator"]);
		$this->generator = new $gen((array) $this->level->levelData["generatorSettings"]);
		$this->generator->init($this, new Random($this->level->levelData["seed"]));
	}

	/**
	 * @return bool
	 */
	public function getAutoSave(){
		return $this->autoSave === true;
	}

	/**
	 * @param bool $value
	 */
	public function setAutoSave($value){
		$this->autoSave = $value;
	}

	public function close(){
		$this->__destruct();
	}


	/**
	 * Unloads the current level from memory safely
	 *
	 * @param bool $force default false, force unload of default level
	 *
	 * @return bool
	 */
	public function unload($force = false){
		if($this === $this->server->getDefaultLevel() and $force !== true){
			return false;
		}
		$this->server->getLogger()->info("Unloading level \"" . $this->getName() . "\"");
		$this->nextSave = PHP_INT_MAX;
		$this->save();
		$defaultLevel = $this->server->getDefaultLevel();
		foreach($this->getPlayers() as $player){
			if($this === $defaultLevel or $defaultLevel === null){
				$player->close($player->getName() . " has left the game", "forced default level unload");
			}elseif($defaultLevel instanceof Level){
				$player->teleport($this->server->getDefaultLevel()->getSafeSpawn());
			}
		}
		$this->close();
		if($this === $defaultLevel){
			$this->server->setDefaultLevel(null);
		}

		return true;
	}

	/**
	 * Gets the chunks being used by players
	 *
	 * @param int $X
	 * @param int $Z
	 *
	 * @return Player[][]
	 */
	public function getUsingChunk($X, $Z){
		$index = LevelFormat::getIndex($X, $Z);

		return isset($this->usedChunks[$index]) ? $this->usedChunks[$index] : [];
	}

	/**
	 * WARNING: Do not use this, it's only for internal use.
	 * Changes to this function won't be recorded on the version.
	 *
	 * @param int    $X
	 * @param int    $Z
	 * @param Player $player
	 */
	public function useChunk($X, $Z, Player $player){
		$index = LevelFormat::getIndex($X, $Z);
		$this->loadChunk($X, $Z);
		$this->usedChunks[$index][spl_object_hash($player)] = $player;
	}

	/**
	 * WARNING: Do not use this, it's only for internal use.
	 * Changes to this function won't be recorded on the version.
	 *
	 * @param Player $player
	 */
	public function freeAllChunks(Player $player){
		foreach($this->usedChunks as $i => $c){
			unset($this->usedChunks[$i][spl_object_hash($player)]);
		}
	}

	/**
	 * WARNING: Do not use this, it's only for internal use.
	 * Changes to this function won't be recorded on the version.
	 *
	 * @param int    $X
	 * @param int    $Z
	 * @param Player $player
	 */
	public function freeChunk($X, $Z, Player $player){
		unset($this->usedChunks[LevelFormat::getIndex($X, $Z)][spl_object_hash($player)]);
	}

	/**
	 * @param int $X
	 * @param int $Z
=======
	/** @var Chunk[] */
	protected $unloadQueue;

	/**
	 * Returns the chunk unique hash/key
	 * TODO: return integer values (port from PMF)
	 *
	 * @param int $x
	 * @param int $z
>>>>>>> 387677e9
	 *
	 * @return string
	 */
<<<<<<< HEAD
	public function checkTime(){
		if(!isset($this->level)){
			return;
		}
		$now = microtime(true);
		if($this->stopTime == true){
			return;
		}else{
			$time = $this->startTime + ($now - $this->startCheck) * 20;
		}

		$this->time = $time;
		$pk = new SetTimePacket;
		$pk->time = (int) $this->time;
		$pk->started = $this->stopTime == false;
		$this->server->broadcastPacket($this->players, $pk);

		return;
=======
	public static function chunkHash($x, $z){
		return $x .":". $z;
>>>>>>> 387677e9
	}

	/**
	 * Init the default level data
	 *
	 * @param Server $server
	 * @param LevelProvider $provider
	 */
<<<<<<< HEAD
	public function doTick($currentTick){
		if(!isset($this->level)){
			return false;
		}

		if(($currentTick % 200) === 0){
			$this->checkTime();
		}

		if($this->level->isGenerating === 0 and count($this->changedCount) > 0){
			foreach($this->changedCount as $index => $mini){
				for($Y = 0; $Y < 8; ++$Y){
					if(($mini & (1 << $Y)) === 0){
						continue;
					}
					if(count($this->changedBlocks[$index][$Y]) < 582){ //Optimal value, calculated using the relation between minichunks and single packets
						continue;
					}else{
						foreach($this->players as $p){
							$p->setChunkIndex($index, $mini);
						}
						unset($this->changedBlocks[$index][$Y]);
					}
				}
			}
			$this->changedCount = [];

			if(count($this->changedBlocks) > 0){
				foreach($this->changedBlocks as $index => $mini){
					if(isset($this->usedChunks[$index]) and count($this->usedChunks[$index]) > 0){
						foreach($mini as $blocks){
							/** @var Block $b */
							foreach($blocks as $b){
								$pk = new UpdateBlockPacket;
								$pk->x = $b->x;
								$pk->y = $b->y;
								$pk->z = $b->z;
								$pk->block = $b->getID();
								$pk->meta = $b->getDamage();
								$this->server->broadcastPacket($this->usedChunks[$index], $pk);
							}
						}
					}
				}
				$this->changedBlocks = [];
			}

			$X = null;
			$Z = null;

			//Do chunk updates
			while($this->updateQueue->count() > 0 and $this->updateQueue->current()["priority"] <= $currentTick){
				$block = $this->getBlock($this->updateQueue->extract()["data"]);
				$block->onUpdate(self::BLOCK_UPDATE_SCHEDULED);
			}

			foreach($this->usedChunks as $index => $p){
				LevelFormat::getXZ($index, $X, $Z);
				for($Y = 0; $Y < 8; ++$Y){
					if(!$this->level->isMiniChunkEmpty($X, $Z, $Y)){
						for($i = 0; $i < 3; ++$i){
							$block = $this->getBlock(new Vector3(($X << 4) + mt_rand(0, 15), ($Y << 4) + mt_rand(0, 15), ($Z << 4) + mt_rand(0, 15)));
							if($block instanceof Block){
								if($block->onUpdate(self::BLOCK_UPDATE_RANDOM) === self::BLOCK_UPDATE_NORMAL){
									$this->updateAround($block, self::BLOCK_UPDATE_NORMAL);
								}
							}
						}
					}
				}
			}
		}

		if($this->nextSave < microtime(true)){
			$X = null;
			$Z = null;
			foreach($this->usedChunks as $i => $c){
				if(count($c) === 0){
					unset($this->usedChunks[$i]);
					LevelFormat::getXZ($i, $X, $Z);
					if(!$this->isSpawnChunk($X, $Z)){
						$this->level->unloadChunk($X, $Z, $this->getAutoSave());
					}
				}
			}
			$this->save(false, false);
		}
=======
	public function __construct(Server $server, LevelProvider $provider){
		$this->levelId = static::$levelIdCounter++;
		$this->server = $server;
		$this->provider = $provider;
		$this->players = new \SplObjectStorage();
		$this->entities = new \SplObjectStorage();
		$this->tiles = new \SplObjectStorage();
>>>>>>> 387677e9
	}

	/**
	 * @return LevelProvider
	 */
	final public function getProvider(){
		return $this->provider;
	}

	/**
	 * Returns the unique level identifier
	 *
<<<<<<< HEAD
	 * @return bool
	 */
	public function populateChunk($X, $Z){
		$this->level->setPopulated($X, $Z);
		$this->generator->populateChunk($X, $Z);
		return true;
	}

	public function __destruct(){
		if(isset($this->level)){
			$this->save(false, false);
			$this->level->closeLevel();
			if($this->isLoaded()){
				unset($this->level);
				$this->server->unloadLevel($this, true);
			}
		}
	}

	/**
	 * @return bool
=======
	 * @return int
>>>>>>> 387677e9
	 */
	final public function getID(){
		return $this->levelId;
	}

	/**
	 * Gets the Block object on the Vector3 location
	 *
<<<<<<< HEAD
	 * @return bool
	 */
	public function save($force = false, $extra = true){
		if(!isset($this->level)){
			return false;
		}

		if($this->getAutoSave() === false and $force === false){
			return;
		}

		if($extra !== false){
			$this->doSaveRoundExtra();
		}

		$this->level->setData("time", (int) $this->time);
		$this->level->doSaveRound($force);
		$this->level->saveData();
		$this->nextSave = microtime(true) + 45;

		return true;
	}

	protected function doSaveRoundExtra(){
		foreach($this->usedChunks as $index => $d){
			LevelFormat::getXZ($index, $X, $Z);
			$nbt = new Compound("", array(
				new Enum("Entities", []),
				new Enum("TileEntities", []),
			));
			$nbt->Entities->setTagType(NBT::TAG_Compound);
			$nbt->TileEntities->setTagType(NBT::TAG_Compound);

			$i = 0;
			foreach($this->chunkEntities[$index] as $entity){
				/** @var Entity $entity */
				if($entity->closed !== true){
					$entity->saveNBT();
					$nbt->Entities[$i] = $entity->namedtag;
					++$i;
				}
			}

			$i = 0;
			foreach($this->chunkTiles[$index] as $tile){
				/** @var Tile $tile */
				if($tile->closed !== true){
					$tile->saveNBT();
					$nbt->TileEntities[$i] = $tile->namedtag;
					++$i;
				}
			}

			$this->level->setChunkNBT($X, $Z, $nbt);
		}
	}

	/**
	 * @param Vector3 $pos
	 * @param int     $type
	 */
	public function updateAround(Vector3 $pos, $type = self::BLOCK_UPDATE_NORMAL){
		$block = $this->getBlock($pos);
		$block->getSide(0)->onUpdate($type);
		$block->getSide(1)->onUpdate($type);
		$block->getSide(2)->onUpdate($type);
		$block->getSide(3)->onUpdate($type);
		$block->getSide(4)->onUpdate($type);
		$block->getSide(5)->onUpdate($type);
	}

	/**
	 * @param Vector3 $pos
	 * @param int     $delay
	 */
	public function scheduleUpdate(Vector3 $pos, $delay){
		$this->updateQueue->insert($pos, (int) $delay);
	}

	/**
	 * @deprecated
	 *
=======
>>>>>>> 387677e9
	 * @param Vector3 $pos
	 *
	 * @return Block
	 */
<<<<<<< HEAD
	public function getBlockRaw(Vector3 $pos){
		return $this->getBlock($pos);
	}

	/**
	 * @param Vector3 $pos
	 *
	 * @return bool|Block
	 */
	public function getBlock(Vector3 $pos){
		$b = $this->level->getBlock($pos->x, $pos->y, $pos->z);

		return Block::get($b[0], $b[1], new Position($pos->x, $pos->y, $pos->z, $this));
=======
	public function getBlock(Vector3 $pos){
		$blockId = null;
		$meta = null;
		$this->getChunkAt($pos->x >> 4, $pos->z >> 4)->getBlock($pos->x & 0x0f, $pos->y & 0x7f, $pos->z & 0x0f, $blockId, $meta);
		return Block::get($blockId, $meta, Position::fromObject(clone $pos, $this));
>>>>>>> 387677e9
	}

	public function getCollisionBlocks(AxisAlignedBB $bb){
		$minX = floor($bb->minX);
		$minY = floor($bb->minY);
		$minZ = floor($bb->minZ);
		$maxX = floor($bb->maxX + 1);
		$maxY = floor($bb->maxY + 1);
		$maxZ = floor($bb->maxZ + 1);

		$collides = [];

		for($z = $minZ; $z < $maxZ; ++$z){
			for($x = $minX; $x < $maxX; ++$x){
				if($this->isChunkLoaded($x >> 4, $z >> 4)){
					for($y = $minY - 1; $y < $maxY; ++$y){
						$this->getBlock(new Vector3($x, $y, $z))->collidesWithBB($bb, $collides);
					}
				}
			}
		}

		return $collides;
	}

	public function isFullBlock(Vector3 $pos){
		$bb = $this->getBlock($pos)->getBoundingBox();

		return $bb instanceof AxisAlignedBB and $bb->getAverageEdgeLength() >= 1;
	}

	/**
	 * @param Entity        $entity
	 * @param AxisAlignedBB $bb
	 *
	 * @return AxisAlignedBB[]
	 */
	public function getCollisionCubes(Entity $entity, AxisAlignedBB $bb){
		$minX = floor($bb->minX);
		$minY = floor($bb->minY);
		$minZ = floor($bb->minZ);
		$maxX = floor($bb->maxX + 1);
		$maxY = floor($bb->maxY + 1);
		$maxZ = floor($bb->maxZ + 1);

		$collides = [];

		for($z = $minZ; $z < $maxZ; ++$z){
			for($x = $minX; $x < $maxX; ++$x){
				if($this->isChunkLoaded($x >> 4, $z >> 4)){
					for($y = $minY - 1; $y < $maxY; ++$y){
						$this->getBlock(new Vector3($x, $y, $z))->collidesWithBB($bb, $collides);
					}
				}
			}
		}

		//TODO: fix this
		foreach($this->getCollidingEntities($bb->expand(0.25, 0.25, 0.25), $entity) as $ent){
			$collides[] = $ent->boundingBox;
		}

		return $collides;
	}

	/**
	 * Sets on Vector3 the data from a Block object,
	 * does block updates and puts the changes to the send queue.
	 *
<<<<<<< HEAD
	 * @return bool
	 */
	public function setBlockRaw(Vector3 $pos, Block $block, $direct = true, $send = true){
		if(($ret = $this->level->setBlock($pos->x, $pos->y, $pos->z, $block->getID(), $block->getDamage())) === true and $send !== false){
			$index = LevelFormat::getIndex($pos->x >> 4, $pos->z >> 4);
			if(isset($this->usedChunks[$index]) and count($this->usedChunks[$index]) > 0){
				if($direct === true){
					$pk = new UpdateBlockPacket;
					$pk->x = $pos->x;
					$pk->y = $pos->y;
					$pk->z = $pos->z;
					$pk->block = $block->getID();
					$pk->meta = $block->getDamage();
					$this->server->broadcastPacket($this->usedChunks[$index], $pk);
				}elseif($direct === false){
					if(!($pos instanceof Position)){
						$pos = new Position($pos->x, $pos->y, $pos->z, $this);
					}
					$block->position($pos);
					if(ADVANCED_CACHE == true){
						Cache::remove("world:{$this->name}:{$index}");
					}
					if(!isset($this->changedBlocks[$index])){
						$this->changedBlocks[$index] = [];
						$this->changedCount[$index] = 0;
					}
					$Y = $pos->y >> 4;
					if(!isset($this->changedBlocks[$index][$Y])){
						$this->changedBlocks[$index][$Y] = [];
						$this->changedCount[$index] |= 1 << $Y;
					}
					$this->changedBlocks[$index][$Y][] = clone $block;
				}
			}
		}

		return $ret;
	}

	/**
=======
>>>>>>> 387677e9
	 * @param Vector3 $pos
	 * @param Block   $block
	 */
<<<<<<< HEAD
	public function setBlock(Vector3 $pos, Block $block, $update = true, $tiles = false, $direct = false){
		if((($pos instanceof Position) and $pos->getLevel() !== $this) or $pos->x < 0 or $pos->y < 0 or $pos->z < 0){
			return false;
		}

		$ret = $this->level->setBlock($pos->x, $pos->y, $pos->z, $block->getID(), $block->getDamage());
		if($ret === true){
			if(!($pos instanceof Position)){
				$pos = new Position($pos->x, $pos->y, $pos->z, $this);
			}
			$block->position($pos);

			$index = LevelFormat::getIndex($pos->x >> 4, $pos->z >> 4);
			if(isset($this->usedChunks[$index]) and count($this->usedChunks[$index]) > 0){
				if($direct === true){
					$pk = new UpdateBlockPacket;
					$pk->x = $pos->x;
					$pk->y = $pos->y;
					$pk->z = $pos->z;
					$pk->block = $block->getID();
					$pk->meta = $block->getDamage();
					$this->server->broadcastPacket($this->usedChunks[$index], $pk);
				}else{

					if(ADVANCED_CACHE == true){
						Cache::remove("world:{$this->name}:{$index}");
					}
					if(!isset($this->changedBlocks[$index])){
						$this->changedBlocks[$index] = [];
						$this->changedCount[$index] = 0;
					}
					$Y = $pos->y >> 4;
					if(!isset($this->changedBlocks[$index][$Y])){
						$this->changedBlocks[$index][$Y] = [];
						$this->changedCount[$index] |= 1 << $Y;
					}
					$this->changedBlocks[$index][$Y][] = clone $block;
				}
			}

			if($update === true){
				$this->updateAround($pos, self::BLOCK_UPDATE_NORMAL);
				$block->onUpdate(self::BLOCK_UPDATE_NORMAL);
			}
			if($tiles === true){
				if(($t = $this->getTile($pos)) instanceof Tile){
					$t->close();
				}
			}
		}

		return $ret;
	}

	/**
	 * @param Vector3 $source
	 * @param Item    $item
	 * @param Vector3 $motion
	 */
	public function dropItem(Vector3 $source, Item $item, Vector3 $motion = null){
		$motion = $motion === null ? new Vector3(0, 0, 0) : $motion;
		if($item->getID() !== Item::AIR and $item->getCount() > 0){
			$itemEntity = new DroppedItem($this, new Compound("", [
				"Pos" => new Enum("Pos", [
						new Double("", $source->getX()),
						new Double("", $source->getY()),
						new Double("", $source->getZ())
					]),
				//TODO: add random motion with physics
				"Motion" => new Enum("Motion", [
						new Double("", $motion->x + (lcg_value() * 0.2 - 0.1)),
						new Double("", $motion->y + 0.2),
						new Double("", $motion->z + (lcg_value() * 0.2 - 0.1))
					]),
				"Rotation" => new Enum("Rotation", [
						new Float("", lcg_value() * 360),
						new Float("", 0)
					]),
				"Health" => new Short("Health", 5),
				"Item" => new Compound("Item", [
						"id" => new Short("id", $item->getID()),
						"Damage" => new Short("Damage", $item->getDamage()),
						"Count" => new Byte("Count", $item->getCount())
					]),
				"PickupDelay" => new Short("PickupDelay", 25)
			]));

			$itemEntity->spawnToAll();
		}
	}

	/**
	 * Tries to break a block using a item, including Player time checks if available
=======
	public function setBlock(Vector3 $pos, Block $block){
		//TODO: handle block setting
		//block updates
		//block change send queue
		//etc.
	}

	/**
	 * Gets the raw block id.
>>>>>>> 387677e9
	 *
	 * @param int $x
	 * @param int $y
	 * @param int $z
	 *
	 * @return int 0-255
	 */
<<<<<<< HEAD
	public function useBreakOn(Vector3 $vector, Item &$item = null, Player $player = null){
		$target = $this->getBlock($vector);

		if($player instanceof Player){
			$lastTime = $player->lastBreak - 0.2; //TODO: replace with true lag
			if(($player->getGamemode() & 0x01) === 1 and ($lastTime + 0.15) >= microtime(true)){
				return false;
			}elseif(($lastTime + $target->getBreakTime($item)) >= microtime(true)){
				return false;
			}
			$player->lastBreak = microtime(true);
		}

		//TODO: Adventure mode checks

		if($player instanceof Player){
			$ev = new BlockBreakEvent($player, $target, $item, ($player->getGamemode() & 0x01) === 1 ? true : false);
			if($item instanceof Item and !$target->isBreakable($item) and $ev->getInstaBreak() === false){
				$ev->setCancelled();
			}
			if(!$player->isOp() and ($distance = $this->server->getConfigInt("spawn-protection", 16)) > -1){
				$t = new Vector2($target->x, $target->z);
				$s = new Vector2($this->getSpawn()->x, $this->getSpawn()->z);
				if($t->distance($s) <= $distance){ //set it to cancelled so plugins can bypass this
					$ev->setCancelled();
				}
			}
			$this->server->getPluginManager()->callEvent($ev);
			if($ev->isCancelled()){
				return false;
			}
		}elseif($item instanceof Item and !$target->isBreakable($item)){
			return false;
		}

		$drops = $target->getDrops($item); //Fixes tile entities being deleted before getting drops
		$target->onBreak($item);
		if($item instanceof Item){
			$item->useOn($target);
			if($item->isTool() and $item->getDamage() >= $item->getMaxDurability()){
				$item = Item::get(Item::AIR, 0, 0);
			}
		}

		if(!($player instanceof Player) or ($player->getGamemode() & 0x01) === 0){
			foreach($drops as $drop){
				if($drop[2] > 0){
					$this->dropItem($vector->add(0.5, 0.5, 0.5), Item::get($drop[0], $drop[1], $drop[2]));
				}
			}
		}

		return true;
=======
	public function getBlockIdAt($x, $y, $z){
		return $this->getChunkAt($x >> 4, $z >> 4)->getBlockId($x & 0x0f, $y & 0x7f, $z & 0x0f);
>>>>>>> 387677e9
	}

	/**
	 * Sets the raw block id.
	 *
	 * @param int $x
	 * @param int $y
	 * @param int $z
	 * @param int $id 0-255
	 */
<<<<<<< HEAD
	public function useItemOn(Vector3 $vector, Item &$item, $face, $fx = 0.0, $fy = 0.0, $fz = 0.0, Player $player = null){
		$target = $this->getBlock($vector);
		$block = $target->getSide($face);

		if($block->y > 127 or $block->y < 0){
			return false;
		}

		if($target->getID() === Item::AIR){
			return false;
		}

		if($player instanceof Player){
			$ev = new PlayerInteractEvent($player, $item, $target, $face);
			if(!$player->isOp() and ($distance = $this->server->getConfigInt("spawn-protection", 16)) > -1){
				$t = new Vector2($target->x, $target->z);
				$s = new Vector2($this->getSpawn()->x, $this->getSpawn()->z);
				if($t->distance($s) <= $distance){ //set it to cancelled so plugins can bypass this
					$ev->setCancelled();
				}
			}
			$this->server->getPluginManager()->callEvent($ev);
			if(!$ev->isCancelled()){
				$target->onUpdate(self::BLOCK_UPDATE_TOUCH);
				if($target->isActivable === true and $target->onActivate($item, $player) === true){
					return true;
				}
			}
		}elseif($target->isActivable === true and $target->onActivate($item, $player) === true){
			return true;
		}

		if($item->isPlaceable()){
			$hand = $item->getBlock();
			$hand->position($block);
		}elseif($block->getID() === Item::FIRE){
			$this->setBlock($block, new Air(), true, false, true);

			return false;
		}else{
			return false;
		}

		if(!($block->isReplaceable === true or ($hand->getID() === Item::SLAB and $block->getID() === Item::SLAB))){
			return false;
		}

		if($target->isReplaceable === true){
			$block = $target;
			$hand->position($block);
			//$face = -1;
		}

		if($hand->isSolid === true and count($this->getCollidingEntities($hand->getBoundingBox())) > 0){
			return false; //Entity in block
		}


		if($player instanceof Player){
			$ev = new BlockPlaceEvent($player, $hand, $block, $target, $item);
			if(!$player->isOp() and ($distance = $this->server->getConfigInt("spawn-protection", 16)) > -1){
				$t = new Vector2($target->x, $target->z);
				$s = new Vector2($this->getSpawn()->x, $this->getSpawn()->z);
				if($t->distance($s) <= $distance){ //set it to cancelled so plugins can bypass this
					$ev->setCancelled();
				}
			}
			$this->server->getPluginManager()->callEvent($ev);
			if($ev->isCancelled()){
				return false;
			}
		}

		if($hand->place($item, $block, $target, $face, $fx, $fy, $fz, $player) === false){
			return false;
		}

		if($hand->getID() === Item::SIGN_POST or $hand->getID() === Item::WALL_SIGN){
			$tile = new Sign($this, new Compound(false, array(
				new String("id", Tile::SIGN),
				new Int("x", $block->x),
				new Int("y", $block->y),
				new Int("z", $block->z),
				new String("Text1", ""),
				new String("Text2", ""),
				new String("Text3", ""),
				new String("Text4", "")
			)));
			if($player instanceof Player){
				$tile->namedtag->creator = new String("creator", $player->getName());
			}
		}
		$item->setCount($item->getCount() - 1);
		if($item->getCount() <= 0){
			$item = Item::get(Item::AIR, 0, 0);
		}

		return true;
=======
	public function setBlockIdAt($x, $y, $z, $id){
		$this->getChunkAt($x >> 4, $z >> 4)->setBlockId($x & 0x0f, $y & 0x7f, $z & 0x0f, $id & 0xff);
>>>>>>> 387677e9
	}

	/**
	 * Gets the raw block metadata
	 *
	 * @param int $x
	 * @param int $y
	 * @param int $z
	 *
	 * @return int 0-15
	 */
	public function getBlockDataAt($x, $y, $z){
		return $this->getChunkAt($x >> 4, $z >> 4)->getBlockData($x & 0x0f, $y & 0x7f, $z & 0x0f);
	}

	/**
	 * Sets the raw block metadata.
	 *
	 * @param int $x
	 * @param int $y
	 * @param int $z
	 * @param int $data 0-15
	 */
	public function setBlockDataAt($x, $y, $z, $data){
		$this->getChunkAt($x >> 4, $z >> 4)->setBlockData($x & 0x0f, $y & 0x7f, $z & 0x0f, $data & 0x0f);
	}

	/**
<<<<<<< HEAD
	 * @param int $entityId
	 *
	 * @return Entity
	 */
	public function getEntity($entityId){
		return isset($this->entities[$entityId]) ? $this->entities[$entityId] : null;
	}

	/**
	 * Gets the list of all the entitites in this level
=======
	 * Gets the raw block skylight level
	 *
	 * @param int $x
	 * @param int $y
	 * @param int $z
>>>>>>> 387677e9
	 *
	 * @return int 0-15
	 */
	public function getBlockSkyLightAt($x, $y, $z){
		return $this->getChunkAt($x >> 4, $z >> 4)->getBlockSkyLight($x & 0x0f, $y & 0x7f, $z & 0x0f);
	}

	/**
<<<<<<< HEAD
	 * Returns the entities near the current one inside the AxisAlignedBB
	 *
	 * @param AxisAlignedBB $bb
	 * @param Entity        $entity
	 *
	 * @return Entity[]
	 */
	public function getCollidingEntities(AxisAlignedBB $bb, Entity $entity = null){
		$nearby = [];

		$minX = ($bb->minX - 2) >> 4;
		$maxX = ($bb->maxX + 2) >> 4;
		$minZ = ($bb->minZ - 2) >> 4;
		$maxZ = ($bb->maxZ + 2) >> 4;

		for($x = $minX; $x <= $maxX; ++$x){
			for($z = $minZ; $z <= $maxZ; ++$z){
				if($this->isChunkLoaded($x, $z)){
					foreach($this->getChunkEntities($x, $z) as $ent){
						if($ent !== $entity and ($entity === null or ($ent->canCollideWith($entity) and $entity->canCollideWith($ent))) and $ent->boundingBox->intersectsWith($bb)){
							$nearby[] = $ent;
						}
					}
				}
			}
		}

		return $nearby;
	}

	/**
	 * Returns the entities near the current one inside the AxisAlignedBB
	 *
	 * @param AxisAlignedBB $bb
	 * @param Entity        $entity
	 *
	 * @return Entity[]
	 */
	public function getNearbyEntities(AxisAlignedBB $bb, Entity $entity = null){
		$nearby = [];

		$minX = ($bb->minX - 2) >> 4;
		$maxX = ($bb->maxX + 2) >> 4;
		$minZ = ($bb->minZ - 2) >> 4;
		$maxZ = ($bb->maxZ + 2) >> 4;

		for($x = $minX; $x <= $maxX; ++$x){
			for($z = $minZ; $z <= $maxZ; ++$z){
				if($this->isChunkLoaded($x, $z)){
					foreach($this->getChunkEntities($x, $z) as $ent){
						if($ent !== $entity and $ent->boundingBox->intersectsWith($bb)){
							$nearby[] = $ent;
						}
					}
				}
			}
		}

		return $nearby;
	}

	public function addEntity(Entity $entity){
		//TODO: chunkIndex
		$this->entities[$entity->getID()] = $entity;
	}

	public function removeEntity(Entity $entity){
		unset($this->entities[$entity->getID()]);
	}

	public function addTile(Tile $tile){
		//TODO: chunkIndex
		$this->tiles[$tile->getID()] = $tile;
	}

	public function removeTile(Tile $tile){
		unset($this->tiles[$tile->getID()]);
	}

	/**
	 * Returns a list of the Tile entities in this level
=======
	 * Sets the raw block skylight level.
>>>>>>> 387677e9
	 *
	 * @param int $x
	 * @param int $y
	 * @param int $z
	 * @param int $level 0-15
	 */
	public function setBlockSkyLightAt($x, $y, $z, $level){
		$this->getChunkAt($x >> 4, $z >> 4)->setBlockSkyLight($x & 0x0f, $y & 0x7f, $z & 0x0f, $level & 0x0f);
	}

	/**
<<<<<<< HEAD
	 * @param $tileId
	 *
	 * @return Tile
	 */
	public function getTileById($tileId){
		return isset($this->tiles[$tileId]) ? $this->tiles[$tileId] : null;
	}

	/**
	 * Returns a list of the players in this level
=======
	 * Gets the raw block light level
	 *
	 * @param int $x
	 * @param int $y
	 * @param int $z
>>>>>>> 387677e9
	 *
	 * @return int 0-15
	 */
	public function getBlockLightAt($x, $y, $z){
		return $this->getChunkAt($x >> 4, $z >> 4)->getBlockLight($x & 0x0f, $y & 0x7f, $z & 0x0f);
	}

	/**
	 * Sets the raw block light level.
	 *
	 * @param int $x
	 * @param int $y
	 * @param int $z
	 * @param int $level 0-15
	 */
<<<<<<< HEAD
	public function getTile(Vector3 $pos){
		if($pos instanceof Position and $pos->getLevel() !== $this){
			return false;
		}
		$tiles = $this->getChunkTiles($pos->x >> 4, $pos->z >> 4);
		if(count($tiles) > 0){
			foreach($tiles as $tile){
				if($tile->x === (int) $pos->x and $tile->y === (int) $pos->y and $tile->z === (int) $pos->z){
					return $tile;
				}
			}
		}

		return false;
=======
	public function setBlockLightAt($x, $y, $z, $level){
		$this->getChunkAt($x >> 4, $z >> 4)->setBlockLight($x & 0x0f, $y & 0x7f, $z & 0x0f, $level & 0x0f);
>>>>>>> 387677e9
	}

	/**
	 * Gets the Chunk object
	 *
	 * @param int  $x
	 * @param int  $z
	 * @param bool $create Whether to generate the chunk if it does not exist
	 *
	 * @return Chunk
	 */
	protected function getChunkAt($x, $z, $create = false){
		$this->provider->getChunk($x, $z, $create);
	}

	/**
	 * Gets the highest block Y value at a specific $x and $z
	 *
	 * @param int $x
	 * @param int $z
	 *
	 * @return int 0-127
	 */
	public function getHighestBlockAt($x, $z){
		if(!$this->isChunkLoaded($x >> 4, $z >> 4)){
			$this->loadChunk($x >> 4, $z >> 4);
		}

		return $this->getChunkAt($x >> 4, $z >> 4)->getHighestBlockAt($x & 0x0f, $z & 0x0f);
	}

	/**
	 * @param int $x
	 * @param int $z
	 * @return bool
	 */
<<<<<<< HEAD
	public function getChunkEntities($X, $Z){
		$index = LevelFormat::getIndex($X, $Z);
		if(isset($this->usedChunks[$index]) or $this->loadChunk($X, $Z) === true){
			return $this->chunkEntities[$index];
		}

		return [];
=======
	public function isChunkLoaded($x, $z){
		//TODO
		return false;
>>>>>>> 387677e9
	}

	/**
	 * Returns a Position pointing to the spawn
	 *
	 * @return Position
	 */
<<<<<<< HEAD
	public function getChunkTiles($X, $Z){
		$index = LevelFormat::getIndex($X, $Z);
		if(isset($this->usedChunks[$index]) or $this->loadChunk($X, $Z) === true){
			return $this->chunkTiles[$index];
		}

		return [];
	}

	public function isChunkLoaded($X, $Z){
		return $this->level->isChunkLoaded($X, $Z);
=======
	public function getSpawnLocation(){
		return Position::fromObject($this->provider->getSpawn(), $this);
>>>>>>> 387677e9
	}

	/**
	 * Sets the level spawn location
	 *
	 * @param Vector3 $pos
	 */
<<<<<<< HEAD
	public function loadChunk($X, $Z){
		$index = LevelFormat::getIndex($X, $Z);
		if(isset($this->usedChunks[$index])){
			return true;
		}elseif($this->level->loadChunk($X, $Z) !== false){
			$this->usedChunks[$index] = [];
			if(!isset($this->chunkTiles[$index])){
				$this->chunkTiles[$index] = [];
			}
			if(!isset($this->chunkEntities[$index])){
				$this->chunkEntities[$index] = [];
			}
			$tags = $this->level->getChunkNBT($X, $Z);
			if(isset($tags->Entities)){
				foreach($tags->Entities as $nbt){
					if(!isset($nbt->id)){
						continue;
					}

					if($nbt->id instanceof String){ //New format
						switch($nbt["id"]){
							case "Item":
								(new DroppedItem($this, $nbt))->spawnToAll();
								break;
						}
					}else{ //Old format

					}
				}
			}
			if(isset($tags->TileEntities)){
				foreach($tags->TileEntities as $nbt){
					if(!isset($nbt->id)){
						continue;
					}
					switch($nbt["id"]){
						case Tile::CHEST:
							new Chest($this, $nbt);
							break;
						case Tile::FURNACE:
							new Furnace($this, $nbt);
							break;
						case Tile::SIGN:
							new Sign($this, $nbt);
							break;
					}
				}
			}

			return true;
		}

		return false;
=======
	public function setSpawnLocation(Vector3 $pos){
		$previousSpawn = $this->getSpawnLocation();
		$this->provider->setSpawn($pos);
		$this->server->getPluginManager()->callEvent(new SpawnChangeEvent($this, $previousSpawn));
>>>>>>> 387677e9
	}

	/**
	 * Removes the entity from the level index
	 *
	 * @param Entity $entity
	 *
	 * @throws \RuntimeException
	 */
	public function removeEntity(Entity $entity){
		if($entity->getLevel() !== $this){
			throw new \RuntimeException("Invalid Entity level");
		}
		$entity->kill();
		if($entity instanceof Player){
			$this->players->detach($entity);
			//$this->everyoneSleeping();
		}

		if($this->isChunkLoaded($entity->chunkX, $entity->chunkZ)){
			$this->getChunkAt($entity->chunkX, $entity->chunkZ)->removeEntity($entity);
		}

		$this->entities->detach($entity);
	}

	public function isChunkInUse($x, $z){
		return isset($this->usedChunks[static::chunkHash($x, $z)]);
	}

	public function loadChunk($x, $z, $generate = true){
		if($generate === true){
			return $this->getChunkAt($x, $z, true) instanceof Chunk;
		}

		$this->cancelUnloadChunkRequest($x, $z);

<<<<<<< HEAD
		$raw = [];
		for($Y = 0; $Y < 8; ++$Y){
			if(($Yndex & (1 << $Y)) !== 0){
				$raw[$Y] = $this->level->getMiniChunk($X, $Z, $Y);
			}
=======
		$chunk = $this->provider->getChunk($x, $z, false);
		if($chunk instanceof Chunk){
			return true;
		}else{
			$this->provider->loadChunk($x, $z);
			return $this->provider->getChunk($x, $z) instanceof Chunk;
>>>>>>> 387677e9
		}
	}

<<<<<<< HEAD
		$ordered = "";
		$flag = chr($Yndex);
		for($j = 0; $j < 256; ++$j){
			$ordered .= $flag;
			foreach($raw as $mini){
				$ordered .= substr($mini, $j << 5, 24); //16 + 8
			}
		}
		if(ADVANCED_CACHE == true and $Yndex === 0xff){
			Cache::add($identifier, $ordered, 60);
		}
=======
>>>>>>> 387677e9

	protected function queueUnloadChunk($x, $z){
		//TODO
	}

	public function unloadChunkRequest($x, $z, $safe = true){
		if($safe === true and $this->isChunkInUse($x, $z)){
			return false;
		}

		$this->queueUnloadChunk($x, $z);

		return true;
	}

	public function cancelUnloadChunkRequest($x, $z){
		unset($this->unloadQueue[static::chunkHash($x, $z)]);
	}

	public function unloadChunk($x, $z, $safe = true){
		if($safe === true and $this->isChunkInUse($x, $z)){
			return false;
		}



		$this->provider->unloadChunk($x, $z);

		return true;
	}

	public function generateChunk($x, $z){
		//TODO
	}

	public function regenerateChunk($x, $z){
		$this->unloadChunk($x, $z);

		$this->cancelUnloadChunkRequest($x, $z);

		//TODO: generate & refresh chunk from the generator object
	}

	public function doChunkGarbageCollection(){
		if(count($this->unloadQueue) > 0){
			foreach($this->unloadQueue as $index => $chunk){

				//If the chunk can't be unloaded, it stays on the queue
				if($this->unloadChunk($chunk->getX(), $chunk->getZ(), true)){
					unset($this->unloadQueue[$index]);
				}
			}
		}
	}


	public function setMetadata($metadataKey, MetadataValue $metadataValue){
		$this->server->getPlayerMetadata()->setMetadata($this, $metadataKey, $metadataValue);
	}

	public function getMetadata($metadataKey){
		return $this->server->getPlayerMetadata()->getMetadata($this, $metadataKey);
	}

	public function hasMetadata($metadataKey){
		return $this->server->getPlayerMetadata()->hasMetadata($this, $metadataKey);
	}

	public function removeMetadata($metadataKey, Plugin $plugin){
		$this->server->getPlayerMetadata()->removeMetadata($this, $metadataKey, $plugin);
	}
}<|MERGE_RESOLUTION|>--- conflicted
+++ resolved
@@ -24,39 +24,11 @@
  */
 namespace pocketmine\level;
 use pocketmine\block\Block;
-<<<<<<< HEAD
-use pocketmine\entity\DroppedItem;
-use pocketmine\entity\Entity;
-use pocketmine\event\block\BlockBreakEvent;
-use pocketmine\event\block\BlockPlaceEvent;
-use pocketmine\event\player\PlayerInteractEvent;
-use pocketmine\item\Item;
-use pocketmine\level\format\pmf\LevelFormat;
-use pocketmine\level\generator\Generator;
-use pocketmine\math\AxisAlignedBB;
-use pocketmine\math\Vector2;
-use pocketmine\math\Vector3 as Vector3;
-use pocketmine\nbt\NBT;
-use pocketmine\nbt\tag\Byte;
-use pocketmine\nbt\tag\Compound;
-use pocketmine\nbt\tag\Double;
-use pocketmine\nbt\tag\Enum;
-use pocketmine\nbt\tag\Float;
-use pocketmine\nbt\tag\Int;
-use pocketmine\nbt\tag\Short;
-use pocketmine\nbt\tag\String;
-use pocketmine\network\protocol\SetTimePacket;
-use pocketmine\network\protocol\UpdateBlockPacket;
-use pocketmine\Player;
-use pocketmine\Server;
-use pocketmine\tile\Chest;
-use pocketmine\tile\Furnace;
-use pocketmine\tile\Sign;
-=======
 use pocketmine\entity\Human;
 use pocketmine\event\level\SpawnChangeEvent;
 use pocketmine\level\format\BaseLevelProvider;
 use pocketmine\level\format\LevelProvider;
+use pocketmine\math\AxisAlignedBB;
 use pocketmine\math\Vector3;
 use pocketmine\Server;
 use pocketmine\level\generator\Generator;
@@ -66,7 +38,6 @@
 use pocketmine\plugin\Plugin;
 use pocketmine\Player;
 use pocketmine\entity\Entity;
->>>>>>> 387677e9
 use pocketmine\tile\Tile;
 use pocketmine\level\format\Chunk;
 
@@ -87,188 +58,23 @@
 	const BLOCK_UPDATE_WEAK = 4;
 	const BLOCK_UPDATE_TOUCH = 5;
 
-<<<<<<< HEAD
-	/** @var Player[] */
-	public $players = [];
-
-	/** @var Entity[] */
-	protected $entities = [];
-=======
-	/** @var \SplObjectStorage<Player> */
-	protected $players;
-
-	/** @var \SplObjectStorage<Entity> */
-	protected $entities;
->>>>>>> 387677e9
-
-	/** @var Entity[][] */
-	public $chunkEntities = [];
-
-<<<<<<< HEAD
-	/** @var Tile[] */
-	protected $tiles = [];
-=======
 	/** @var \SplObjectStorage<Tile> */
 	protected $tiles;
->>>>>>> 387677e9
 
 	/** @var Tile[][] */
 	public $chunkTiles = [];
 
 	/** @var Server */
-<<<<<<< HEAD
-	private $server;
-	private $name;
-	/** @var Player[][] */
-	private $usedChunks;
-	private $changedBlocks;
-	private $changedCount;
-	/** @var Generator */
-	private $generator;
-
-	/** @var ReversePriorityQueue */
-	private $updateQueue;
-=======
+
 	protected $server;
 	/** @var int */
 	protected $levelId;
 	/** @var LevelProvider */
 	protected $provider;
->>>>>>> 387677e9
 
 	/** @var Player[][] */
 	protected $usedChunks = [];
 
-<<<<<<< HEAD
-	/**
-	 * @param Server      $server
-	 * @param LevelFormat $level
-	 * @param string      $name
-	 */
-	public function __construct(Server $server, LevelFormat $level, $name){
-		$this->server = $server;
-		$this->updateQueue = new ReversePriorityQueue();
-		$this->updateQueue->setExtractFlags(\SplPriorityQueue::EXTR_BOTH);
-		$this->level = $level;
-		$this->level->level = $this;
-		$this->startTime = $this->time = (int) $this->level->getData("time");
-		$this->nextSave = $this->startCheck = microtime(true);
-		$this->nextSave += 90;
-		$this->stopTime = false;
-		$this->name = $name;
-		$this->usedChunks = [];
-		$this->changedBlocks = [];
-		$this->changedCount = [];
-		$gen = Generator::getGenerator($this->level->levelData["generator"]);
-		$this->generator = new $gen((array) $this->level->levelData["generatorSettings"]);
-		$this->generator->init($this, new Random($this->level->levelData["seed"]));
-	}
-
-	/**
-	 * @return bool
-	 */
-	public function getAutoSave(){
-		return $this->autoSave === true;
-	}
-
-	/**
-	 * @param bool $value
-	 */
-	public function setAutoSave($value){
-		$this->autoSave = $value;
-	}
-
-	public function close(){
-		$this->__destruct();
-	}
-
-
-	/**
-	 * Unloads the current level from memory safely
-	 *
-	 * @param bool $force default false, force unload of default level
-	 *
-	 * @return bool
-	 */
-	public function unload($force = false){
-		if($this === $this->server->getDefaultLevel() and $force !== true){
-			return false;
-		}
-		$this->server->getLogger()->info("Unloading level \"" . $this->getName() . "\"");
-		$this->nextSave = PHP_INT_MAX;
-		$this->save();
-		$defaultLevel = $this->server->getDefaultLevel();
-		foreach($this->getPlayers() as $player){
-			if($this === $defaultLevel or $defaultLevel === null){
-				$player->close($player->getName() . " has left the game", "forced default level unload");
-			}elseif($defaultLevel instanceof Level){
-				$player->teleport($this->server->getDefaultLevel()->getSafeSpawn());
-			}
-		}
-		$this->close();
-		if($this === $defaultLevel){
-			$this->server->setDefaultLevel(null);
-		}
-
-		return true;
-	}
-
-	/**
-	 * Gets the chunks being used by players
-	 *
-	 * @param int $X
-	 * @param int $Z
-	 *
-	 * @return Player[][]
-	 */
-	public function getUsingChunk($X, $Z){
-		$index = LevelFormat::getIndex($X, $Z);
-
-		return isset($this->usedChunks[$index]) ? $this->usedChunks[$index] : [];
-	}
-
-	/**
-	 * WARNING: Do not use this, it's only for internal use.
-	 * Changes to this function won't be recorded on the version.
-	 *
-	 * @param int    $X
-	 * @param int    $Z
-	 * @param Player $player
-	 */
-	public function useChunk($X, $Z, Player $player){
-		$index = LevelFormat::getIndex($X, $Z);
-		$this->loadChunk($X, $Z);
-		$this->usedChunks[$index][spl_object_hash($player)] = $player;
-	}
-
-	/**
-	 * WARNING: Do not use this, it's only for internal use.
-	 * Changes to this function won't be recorded on the version.
-	 *
-	 * @param Player $player
-	 */
-	public function freeAllChunks(Player $player){
-		foreach($this->usedChunks as $i => $c){
-			unset($this->usedChunks[$i][spl_object_hash($player)]);
-		}
-	}
-
-	/**
-	 * WARNING: Do not use this, it's only for internal use.
-	 * Changes to this function won't be recorded on the version.
-	 *
-	 * @param int    $X
-	 * @param int    $Z
-	 * @param Player $player
-	 */
-	public function freeChunk($X, $Z, Player $player){
-		unset($this->usedChunks[LevelFormat::getIndex($X, $Z)][spl_object_hash($player)]);
-	}
-
-	/**
-	 * @param int $X
-	 * @param int $Z
-=======
 	/** @var Chunk[] */
 	protected $unloadQueue;
 
@@ -278,33 +84,11 @@
 	 *
 	 * @param int $x
 	 * @param int $z
->>>>>>> 387677e9
 	 *
 	 * @return string
 	 */
-<<<<<<< HEAD
-	public function checkTime(){
-		if(!isset($this->level)){
-			return;
-		}
-		$now = microtime(true);
-		if($this->stopTime == true){
-			return;
-		}else{
-			$time = $this->startTime + ($now - $this->startCheck) * 20;
-		}
-
-		$this->time = $time;
-		$pk = new SetTimePacket;
-		$pk->time = (int) $this->time;
-		$pk->started = $this->stopTime == false;
-		$this->server->broadcastPacket($this->players, $pk);
-
-		return;
-=======
 	public static function chunkHash($x, $z){
 		return $x .":". $z;
->>>>>>> 387677e9
 	}
 
 	/**
@@ -313,95 +97,6 @@
 	 * @param Server $server
 	 * @param LevelProvider $provider
 	 */
-<<<<<<< HEAD
-	public function doTick($currentTick){
-		if(!isset($this->level)){
-			return false;
-		}
-
-		if(($currentTick % 200) === 0){
-			$this->checkTime();
-		}
-
-		if($this->level->isGenerating === 0 and count($this->changedCount) > 0){
-			foreach($this->changedCount as $index => $mini){
-				for($Y = 0; $Y < 8; ++$Y){
-					if(($mini & (1 << $Y)) === 0){
-						continue;
-					}
-					if(count($this->changedBlocks[$index][$Y]) < 582){ //Optimal value, calculated using the relation between minichunks and single packets
-						continue;
-					}else{
-						foreach($this->players as $p){
-							$p->setChunkIndex($index, $mini);
-						}
-						unset($this->changedBlocks[$index][$Y]);
-					}
-				}
-			}
-			$this->changedCount = [];
-
-			if(count($this->changedBlocks) > 0){
-				foreach($this->changedBlocks as $index => $mini){
-					if(isset($this->usedChunks[$index]) and count($this->usedChunks[$index]) > 0){
-						foreach($mini as $blocks){
-							/** @var Block $b */
-							foreach($blocks as $b){
-								$pk = new UpdateBlockPacket;
-								$pk->x = $b->x;
-								$pk->y = $b->y;
-								$pk->z = $b->z;
-								$pk->block = $b->getID();
-								$pk->meta = $b->getDamage();
-								$this->server->broadcastPacket($this->usedChunks[$index], $pk);
-							}
-						}
-					}
-				}
-				$this->changedBlocks = [];
-			}
-
-			$X = null;
-			$Z = null;
-
-			//Do chunk updates
-			while($this->updateQueue->count() > 0 and $this->updateQueue->current()["priority"] <= $currentTick){
-				$block = $this->getBlock($this->updateQueue->extract()["data"]);
-				$block->onUpdate(self::BLOCK_UPDATE_SCHEDULED);
-			}
-
-			foreach($this->usedChunks as $index => $p){
-				LevelFormat::getXZ($index, $X, $Z);
-				for($Y = 0; $Y < 8; ++$Y){
-					if(!$this->level->isMiniChunkEmpty($X, $Z, $Y)){
-						for($i = 0; $i < 3; ++$i){
-							$block = $this->getBlock(new Vector3(($X << 4) + mt_rand(0, 15), ($Y << 4) + mt_rand(0, 15), ($Z << 4) + mt_rand(0, 15)));
-							if($block instanceof Block){
-								if($block->onUpdate(self::BLOCK_UPDATE_RANDOM) === self::BLOCK_UPDATE_NORMAL){
-									$this->updateAround($block, self::BLOCK_UPDATE_NORMAL);
-								}
-							}
-						}
-					}
-				}
-			}
-		}
-
-		if($this->nextSave < microtime(true)){
-			$X = null;
-			$Z = null;
-			foreach($this->usedChunks as $i => $c){
-				if(count($c) === 0){
-					unset($this->usedChunks[$i]);
-					LevelFormat::getXZ($i, $X, $Z);
-					if(!$this->isSpawnChunk($X, $Z)){
-						$this->level->unloadChunk($X, $Z, $this->getAutoSave());
-					}
-				}
-			}
-			$this->save(false, false);
-		}
-=======
 	public function __construct(Server $server, LevelProvider $provider){
 		$this->levelId = static::$levelIdCounter++;
 		$this->server = $server;
@@ -409,7 +104,6 @@
 		$this->players = new \SplObjectStorage();
 		$this->entities = new \SplObjectStorage();
 		$this->tiles = new \SplObjectStorage();
->>>>>>> 387677e9
 	}
 
 	/**
@@ -422,31 +116,7 @@
 	/**
 	 * Returns the unique level identifier
 	 *
-<<<<<<< HEAD
-	 * @return bool
-	 */
-	public function populateChunk($X, $Z){
-		$this->level->setPopulated($X, $Z);
-		$this->generator->populateChunk($X, $Z);
-		return true;
-	}
-
-	public function __destruct(){
-		if(isset($this->level)){
-			$this->save(false, false);
-			$this->level->closeLevel();
-			if($this->isLoaded()){
-				unset($this->level);
-				$this->server->unloadLevel($this, true);
-			}
-		}
-	}
-
-	/**
-	 * @return bool
-=======
 	 * @return int
->>>>>>> 387677e9
 	 */
 	final public function getID(){
 		return $this->levelId;
@@ -455,116 +125,15 @@
 	/**
 	 * Gets the Block object on the Vector3 location
 	 *
-<<<<<<< HEAD
-	 * @return bool
-	 */
-	public function save($force = false, $extra = true){
-		if(!isset($this->level)){
-			return false;
-		}
-
-		if($this->getAutoSave() === false and $force === false){
-			return;
-		}
-
-		if($extra !== false){
-			$this->doSaveRoundExtra();
-		}
-
-		$this->level->setData("time", (int) $this->time);
-		$this->level->doSaveRound($force);
-		$this->level->saveData();
-		$this->nextSave = microtime(true) + 45;
-
-		return true;
-	}
-
-	protected function doSaveRoundExtra(){
-		foreach($this->usedChunks as $index => $d){
-			LevelFormat::getXZ($index, $X, $Z);
-			$nbt = new Compound("", array(
-				new Enum("Entities", []),
-				new Enum("TileEntities", []),
-			));
-			$nbt->Entities->setTagType(NBT::TAG_Compound);
-			$nbt->TileEntities->setTagType(NBT::TAG_Compound);
-
-			$i = 0;
-			foreach($this->chunkEntities[$index] as $entity){
-				/** @var Entity $entity */
-				if($entity->closed !== true){
-					$entity->saveNBT();
-					$nbt->Entities[$i] = $entity->namedtag;
-					++$i;
-				}
-			}
-
-			$i = 0;
-			foreach($this->chunkTiles[$index] as $tile){
-				/** @var Tile $tile */
-				if($tile->closed !== true){
-					$tile->saveNBT();
-					$nbt->TileEntities[$i] = $tile->namedtag;
-					++$i;
-				}
-			}
-
-			$this->level->setChunkNBT($X, $Z, $nbt);
-		}
-	}
-
-	/**
 	 * @param Vector3 $pos
-	 * @param int     $type
-	 */
-	public function updateAround(Vector3 $pos, $type = self::BLOCK_UPDATE_NORMAL){
-		$block = $this->getBlock($pos);
-		$block->getSide(0)->onUpdate($type);
-		$block->getSide(1)->onUpdate($type);
-		$block->getSide(2)->onUpdate($type);
-		$block->getSide(3)->onUpdate($type);
-		$block->getSide(4)->onUpdate($type);
-		$block->getSide(5)->onUpdate($type);
-	}
-
-	/**
-	 * @param Vector3 $pos
-	 * @param int     $delay
-	 */
-	public function scheduleUpdate(Vector3 $pos, $delay){
-		$this->updateQueue->insert($pos, (int) $delay);
-	}
-
-	/**
-	 * @deprecated
-	 *
-=======
->>>>>>> 387677e9
-	 * @param Vector3 $pos
 	 *
 	 * @return Block
 	 */
-<<<<<<< HEAD
-	public function getBlockRaw(Vector3 $pos){
-		return $this->getBlock($pos);
-	}
-
-	/**
-	 * @param Vector3 $pos
-	 *
-	 * @return bool|Block
-	 */
-	public function getBlock(Vector3 $pos){
-		$b = $this->level->getBlock($pos->x, $pos->y, $pos->z);
-
-		return Block::get($b[0], $b[1], new Position($pos->x, $pos->y, $pos->z, $this));
-=======
 	public function getBlock(Vector3 $pos){
 		$blockId = null;
 		$meta = null;
 		$this->getChunkAt($pos->x >> 4, $pos->z >> 4)->getBlock($pos->x & 0x0f, $pos->y & 0x7f, $pos->z & 0x0f, $blockId, $meta);
 		return Block::get($blockId, $meta, Position::fromObject(clone $pos, $this));
->>>>>>> 387677e9
 	}
 
 	public function getCollisionBlocks(AxisAlignedBB $bb){
@@ -597,184 +166,12 @@
 	}
 
 	/**
-	 * @param Entity        $entity
-	 * @param AxisAlignedBB $bb
-	 *
-	 * @return AxisAlignedBB[]
-	 */
-	public function getCollisionCubes(Entity $entity, AxisAlignedBB $bb){
-		$minX = floor($bb->minX);
-		$minY = floor($bb->minY);
-		$minZ = floor($bb->minZ);
-		$maxX = floor($bb->maxX + 1);
-		$maxY = floor($bb->maxY + 1);
-		$maxZ = floor($bb->maxZ + 1);
-
-		$collides = [];
-
-		for($z = $minZ; $z < $maxZ; ++$z){
-			for($x = $minX; $x < $maxX; ++$x){
-				if($this->isChunkLoaded($x >> 4, $z >> 4)){
-					for($y = $minY - 1; $y < $maxY; ++$y){
-						$this->getBlock(new Vector3($x, $y, $z))->collidesWithBB($bb, $collides);
-					}
-				}
-			}
-		}
-
-		//TODO: fix this
-		foreach($this->getCollidingEntities($bb->expand(0.25, 0.25, 0.25), $entity) as $ent){
-			$collides[] = $ent->boundingBox;
-		}
-
-		return $collides;
-	}
-
-	/**
 	 * Sets on Vector3 the data from a Block object,
 	 * does block updates and puts the changes to the send queue.
 	 *
-<<<<<<< HEAD
-	 * @return bool
-	 */
-	public function setBlockRaw(Vector3 $pos, Block $block, $direct = true, $send = true){
-		if(($ret = $this->level->setBlock($pos->x, $pos->y, $pos->z, $block->getID(), $block->getDamage())) === true and $send !== false){
-			$index = LevelFormat::getIndex($pos->x >> 4, $pos->z >> 4);
-			if(isset($this->usedChunks[$index]) and count($this->usedChunks[$index]) > 0){
-				if($direct === true){
-					$pk = new UpdateBlockPacket;
-					$pk->x = $pos->x;
-					$pk->y = $pos->y;
-					$pk->z = $pos->z;
-					$pk->block = $block->getID();
-					$pk->meta = $block->getDamage();
-					$this->server->broadcastPacket($this->usedChunks[$index], $pk);
-				}elseif($direct === false){
-					if(!($pos instanceof Position)){
-						$pos = new Position($pos->x, $pos->y, $pos->z, $this);
-					}
-					$block->position($pos);
-					if(ADVANCED_CACHE == true){
-						Cache::remove("world:{$this->name}:{$index}");
-					}
-					if(!isset($this->changedBlocks[$index])){
-						$this->changedBlocks[$index] = [];
-						$this->changedCount[$index] = 0;
-					}
-					$Y = $pos->y >> 4;
-					if(!isset($this->changedBlocks[$index][$Y])){
-						$this->changedBlocks[$index][$Y] = [];
-						$this->changedCount[$index] |= 1 << $Y;
-					}
-					$this->changedBlocks[$index][$Y][] = clone $block;
-				}
-			}
-		}
-
-		return $ret;
-	}
-
-	/**
-=======
->>>>>>> 387677e9
 	 * @param Vector3 $pos
 	 * @param Block   $block
 	 */
-<<<<<<< HEAD
-	public function setBlock(Vector3 $pos, Block $block, $update = true, $tiles = false, $direct = false){
-		if((($pos instanceof Position) and $pos->getLevel() !== $this) or $pos->x < 0 or $pos->y < 0 or $pos->z < 0){
-			return false;
-		}
-
-		$ret = $this->level->setBlock($pos->x, $pos->y, $pos->z, $block->getID(), $block->getDamage());
-		if($ret === true){
-			if(!($pos instanceof Position)){
-				$pos = new Position($pos->x, $pos->y, $pos->z, $this);
-			}
-			$block->position($pos);
-
-			$index = LevelFormat::getIndex($pos->x >> 4, $pos->z >> 4);
-			if(isset($this->usedChunks[$index]) and count($this->usedChunks[$index]) > 0){
-				if($direct === true){
-					$pk = new UpdateBlockPacket;
-					$pk->x = $pos->x;
-					$pk->y = $pos->y;
-					$pk->z = $pos->z;
-					$pk->block = $block->getID();
-					$pk->meta = $block->getDamage();
-					$this->server->broadcastPacket($this->usedChunks[$index], $pk);
-				}else{
-
-					if(ADVANCED_CACHE == true){
-						Cache::remove("world:{$this->name}:{$index}");
-					}
-					if(!isset($this->changedBlocks[$index])){
-						$this->changedBlocks[$index] = [];
-						$this->changedCount[$index] = 0;
-					}
-					$Y = $pos->y >> 4;
-					if(!isset($this->changedBlocks[$index][$Y])){
-						$this->changedBlocks[$index][$Y] = [];
-						$this->changedCount[$index] |= 1 << $Y;
-					}
-					$this->changedBlocks[$index][$Y][] = clone $block;
-				}
-			}
-
-			if($update === true){
-				$this->updateAround($pos, self::BLOCK_UPDATE_NORMAL);
-				$block->onUpdate(self::BLOCK_UPDATE_NORMAL);
-			}
-			if($tiles === true){
-				if(($t = $this->getTile($pos)) instanceof Tile){
-					$t->close();
-				}
-			}
-		}
-
-		return $ret;
-	}
-
-	/**
-	 * @param Vector3 $source
-	 * @param Item    $item
-	 * @param Vector3 $motion
-	 */
-	public function dropItem(Vector3 $source, Item $item, Vector3 $motion = null){
-		$motion = $motion === null ? new Vector3(0, 0, 0) : $motion;
-		if($item->getID() !== Item::AIR and $item->getCount() > 0){
-			$itemEntity = new DroppedItem($this, new Compound("", [
-				"Pos" => new Enum("Pos", [
-						new Double("", $source->getX()),
-						new Double("", $source->getY()),
-						new Double("", $source->getZ())
-					]),
-				//TODO: add random motion with physics
-				"Motion" => new Enum("Motion", [
-						new Double("", $motion->x + (lcg_value() * 0.2 - 0.1)),
-						new Double("", $motion->y + 0.2),
-						new Double("", $motion->z + (lcg_value() * 0.2 - 0.1))
-					]),
-				"Rotation" => new Enum("Rotation", [
-						new Float("", lcg_value() * 360),
-						new Float("", 0)
-					]),
-				"Health" => new Short("Health", 5),
-				"Item" => new Compound("Item", [
-						"id" => new Short("id", $item->getID()),
-						"Damage" => new Short("Damage", $item->getDamage()),
-						"Count" => new Byte("Count", $item->getCount())
-					]),
-				"PickupDelay" => new Short("PickupDelay", 25)
-			]));
-
-			$itemEntity->spawnToAll();
-		}
-	}
-
-	/**
-	 * Tries to break a block using a item, including Player time checks if available
-=======
 	public function setBlock(Vector3 $pos, Block $block){
 		//TODO: handle block setting
 		//block updates
@@ -784,7 +181,6 @@
 
 	/**
 	 * Gets the raw block id.
->>>>>>> 387677e9
 	 *
 	 * @param int $x
 	 * @param int $y
@@ -792,64 +188,8 @@
 	 *
 	 * @return int 0-255
 	 */
-<<<<<<< HEAD
-	public function useBreakOn(Vector3 $vector, Item &$item = null, Player $player = null){
-		$target = $this->getBlock($vector);
-
-		if($player instanceof Player){
-			$lastTime = $player->lastBreak - 0.2; //TODO: replace with true lag
-			if(($player->getGamemode() & 0x01) === 1 and ($lastTime + 0.15) >= microtime(true)){
-				return false;
-			}elseif(($lastTime + $target->getBreakTime($item)) >= microtime(true)){
-				return false;
-			}
-			$player->lastBreak = microtime(true);
-		}
-
-		//TODO: Adventure mode checks
-
-		if($player instanceof Player){
-			$ev = new BlockBreakEvent($player, $target, $item, ($player->getGamemode() & 0x01) === 1 ? true : false);
-			if($item instanceof Item and !$target->isBreakable($item) and $ev->getInstaBreak() === false){
-				$ev->setCancelled();
-			}
-			if(!$player->isOp() and ($distance = $this->server->getConfigInt("spawn-protection", 16)) > -1){
-				$t = new Vector2($target->x, $target->z);
-				$s = new Vector2($this->getSpawn()->x, $this->getSpawn()->z);
-				if($t->distance($s) <= $distance){ //set it to cancelled so plugins can bypass this
-					$ev->setCancelled();
-				}
-			}
-			$this->server->getPluginManager()->callEvent($ev);
-			if($ev->isCancelled()){
-				return false;
-			}
-		}elseif($item instanceof Item and !$target->isBreakable($item)){
-			return false;
-		}
-
-		$drops = $target->getDrops($item); //Fixes tile entities being deleted before getting drops
-		$target->onBreak($item);
-		if($item instanceof Item){
-			$item->useOn($target);
-			if($item->isTool() and $item->getDamage() >= $item->getMaxDurability()){
-				$item = Item::get(Item::AIR, 0, 0);
-			}
-		}
-
-		if(!($player instanceof Player) or ($player->getGamemode() & 0x01) === 0){
-			foreach($drops as $drop){
-				if($drop[2] > 0){
-					$this->dropItem($vector->add(0.5, 0.5, 0.5), Item::get($drop[0], $drop[1], $drop[2]));
-				}
-			}
-		}
-
-		return true;
-=======
 	public function getBlockIdAt($x, $y, $z){
 		return $this->getChunkAt($x >> 4, $z >> 4)->getBlockId($x & 0x0f, $y & 0x7f, $z & 0x0f);
->>>>>>> 387677e9
 	}
 
 	/**
@@ -860,109 +200,8 @@
 	 * @param int $z
 	 * @param int $id 0-255
 	 */
-<<<<<<< HEAD
-	public function useItemOn(Vector3 $vector, Item &$item, $face, $fx = 0.0, $fy = 0.0, $fz = 0.0, Player $player = null){
-		$target = $this->getBlock($vector);
-		$block = $target->getSide($face);
-
-		if($block->y > 127 or $block->y < 0){
-			return false;
-		}
-
-		if($target->getID() === Item::AIR){
-			return false;
-		}
-
-		if($player instanceof Player){
-			$ev = new PlayerInteractEvent($player, $item, $target, $face);
-			if(!$player->isOp() and ($distance = $this->server->getConfigInt("spawn-protection", 16)) > -1){
-				$t = new Vector2($target->x, $target->z);
-				$s = new Vector2($this->getSpawn()->x, $this->getSpawn()->z);
-				if($t->distance($s) <= $distance){ //set it to cancelled so plugins can bypass this
-					$ev->setCancelled();
-				}
-			}
-			$this->server->getPluginManager()->callEvent($ev);
-			if(!$ev->isCancelled()){
-				$target->onUpdate(self::BLOCK_UPDATE_TOUCH);
-				if($target->isActivable === true and $target->onActivate($item, $player) === true){
-					return true;
-				}
-			}
-		}elseif($target->isActivable === true and $target->onActivate($item, $player) === true){
-			return true;
-		}
-
-		if($item->isPlaceable()){
-			$hand = $item->getBlock();
-			$hand->position($block);
-		}elseif($block->getID() === Item::FIRE){
-			$this->setBlock($block, new Air(), true, false, true);
-
-			return false;
-		}else{
-			return false;
-		}
-
-		if(!($block->isReplaceable === true or ($hand->getID() === Item::SLAB and $block->getID() === Item::SLAB))){
-			return false;
-		}
-
-		if($target->isReplaceable === true){
-			$block = $target;
-			$hand->position($block);
-			//$face = -1;
-		}
-
-		if($hand->isSolid === true and count($this->getCollidingEntities($hand->getBoundingBox())) > 0){
-			return false; //Entity in block
-		}
-
-
-		if($player instanceof Player){
-			$ev = new BlockPlaceEvent($player, $hand, $block, $target, $item);
-			if(!$player->isOp() and ($distance = $this->server->getConfigInt("spawn-protection", 16)) > -1){
-				$t = new Vector2($target->x, $target->z);
-				$s = new Vector2($this->getSpawn()->x, $this->getSpawn()->z);
-				if($t->distance($s) <= $distance){ //set it to cancelled so plugins can bypass this
-					$ev->setCancelled();
-				}
-			}
-			$this->server->getPluginManager()->callEvent($ev);
-			if($ev->isCancelled()){
-				return false;
-			}
-		}
-
-		if($hand->place($item, $block, $target, $face, $fx, $fy, $fz, $player) === false){
-			return false;
-		}
-
-		if($hand->getID() === Item::SIGN_POST or $hand->getID() === Item::WALL_SIGN){
-			$tile = new Sign($this, new Compound(false, array(
-				new String("id", Tile::SIGN),
-				new Int("x", $block->x),
-				new Int("y", $block->y),
-				new Int("z", $block->z),
-				new String("Text1", ""),
-				new String("Text2", ""),
-				new String("Text3", ""),
-				new String("Text4", "")
-			)));
-			if($player instanceof Player){
-				$tile->namedtag->creator = new String("creator", $player->getName());
-			}
-		}
-		$item->setCount($item->getCount() - 1);
-		if($item->getCount() <= 0){
-			$item = Item::get(Item::AIR, 0, 0);
-		}
-
-		return true;
-=======
 	public function setBlockIdAt($x, $y, $z, $id){
 		$this->getChunkAt($x >> 4, $z >> 4)->setBlockId($x & 0x0f, $y & 0x7f, $z & 0x0f, $id & 0xff);
->>>>>>> 387677e9
 	}
 
 	/**
@@ -991,24 +230,11 @@
 	}
 
 	/**
-<<<<<<< HEAD
-	 * @param int $entityId
-	 *
-	 * @return Entity
-	 */
-	public function getEntity($entityId){
-		return isset($this->entities[$entityId]) ? $this->entities[$entityId] : null;
-	}
-
-	/**
-	 * Gets the list of all the entitites in this level
-=======
 	 * Gets the raw block skylight level
 	 *
 	 * @param int $x
 	 * @param int $y
 	 * @param int $z
->>>>>>> 387677e9
 	 *
 	 * @return int 0-15
 	 */
@@ -1017,91 +243,7 @@
 	}
 
 	/**
-<<<<<<< HEAD
-	 * Returns the entities near the current one inside the AxisAlignedBB
-	 *
-	 * @param AxisAlignedBB $bb
-	 * @param Entity        $entity
-	 *
-	 * @return Entity[]
-	 */
-	public function getCollidingEntities(AxisAlignedBB $bb, Entity $entity = null){
-		$nearby = [];
-
-		$minX = ($bb->minX - 2) >> 4;
-		$maxX = ($bb->maxX + 2) >> 4;
-		$minZ = ($bb->minZ - 2) >> 4;
-		$maxZ = ($bb->maxZ + 2) >> 4;
-
-		for($x = $minX; $x <= $maxX; ++$x){
-			for($z = $minZ; $z <= $maxZ; ++$z){
-				if($this->isChunkLoaded($x, $z)){
-					foreach($this->getChunkEntities($x, $z) as $ent){
-						if($ent !== $entity and ($entity === null or ($ent->canCollideWith($entity) and $entity->canCollideWith($ent))) and $ent->boundingBox->intersectsWith($bb)){
-							$nearby[] = $ent;
-						}
-					}
-				}
-			}
-		}
-
-		return $nearby;
-	}
-
-	/**
-	 * Returns the entities near the current one inside the AxisAlignedBB
-	 *
-	 * @param AxisAlignedBB $bb
-	 * @param Entity        $entity
-	 *
-	 * @return Entity[]
-	 */
-	public function getNearbyEntities(AxisAlignedBB $bb, Entity $entity = null){
-		$nearby = [];
-
-		$minX = ($bb->minX - 2) >> 4;
-		$maxX = ($bb->maxX + 2) >> 4;
-		$minZ = ($bb->minZ - 2) >> 4;
-		$maxZ = ($bb->maxZ + 2) >> 4;
-
-		for($x = $minX; $x <= $maxX; ++$x){
-			for($z = $minZ; $z <= $maxZ; ++$z){
-				if($this->isChunkLoaded($x, $z)){
-					foreach($this->getChunkEntities($x, $z) as $ent){
-						if($ent !== $entity and $ent->boundingBox->intersectsWith($bb)){
-							$nearby[] = $ent;
-						}
-					}
-				}
-			}
-		}
-
-		return $nearby;
-	}
-
-	public function addEntity(Entity $entity){
-		//TODO: chunkIndex
-		$this->entities[$entity->getID()] = $entity;
-	}
-
-	public function removeEntity(Entity $entity){
-		unset($this->entities[$entity->getID()]);
-	}
-
-	public function addTile(Tile $tile){
-		//TODO: chunkIndex
-		$this->tiles[$tile->getID()] = $tile;
-	}
-
-	public function removeTile(Tile $tile){
-		unset($this->tiles[$tile->getID()]);
-	}
-
-	/**
-	 * Returns a list of the Tile entities in this level
-=======
 	 * Sets the raw block skylight level.
->>>>>>> 387677e9
 	 *
 	 * @param int $x
 	 * @param int $y
@@ -1113,24 +255,11 @@
 	}
 
 	/**
-<<<<<<< HEAD
-	 * @param $tileId
-	 *
-	 * @return Tile
-	 */
-	public function getTileById($tileId){
-		return isset($this->tiles[$tileId]) ? $this->tiles[$tileId] : null;
-	}
-
-	/**
-	 * Returns a list of the players in this level
-=======
 	 * Gets the raw block light level
 	 *
 	 * @param int $x
 	 * @param int $y
 	 * @param int $z
->>>>>>> 387677e9
 	 *
 	 * @return int 0-15
 	 */
@@ -1146,25 +275,8 @@
 	 * @param int $z
 	 * @param int $level 0-15
 	 */
-<<<<<<< HEAD
-	public function getTile(Vector3 $pos){
-		if($pos instanceof Position and $pos->getLevel() !== $this){
-			return false;
-		}
-		$tiles = $this->getChunkTiles($pos->x >> 4, $pos->z >> 4);
-		if(count($tiles) > 0){
-			foreach($tiles as $tile){
-				if($tile->x === (int) $pos->x and $tile->y === (int) $pos->y and $tile->z === (int) $pos->z){
-					return $tile;
-				}
-			}
-		}
-
-		return false;
-=======
 	public function setBlockLightAt($x, $y, $z, $level){
 		$this->getChunkAt($x >> 4, $z >> 4)->setBlockLight($x & 0x0f, $y & 0x7f, $z & 0x0f, $level & 0x0f);
->>>>>>> 387677e9
 	}
 
 	/**
@@ -1201,19 +313,9 @@
 	 * @param int $z
 	 * @return bool
 	 */
-<<<<<<< HEAD
-	public function getChunkEntities($X, $Z){
-		$index = LevelFormat::getIndex($X, $Z);
-		if(isset($this->usedChunks[$index]) or $this->loadChunk($X, $Z) === true){
-			return $this->chunkEntities[$index];
-		}
-
-		return [];
-=======
 	public function isChunkLoaded($x, $z){
 		//TODO
 		return false;
->>>>>>> 387677e9
 	}
 
 	/**
@@ -1221,22 +323,8 @@
 	 *
 	 * @return Position
 	 */
-<<<<<<< HEAD
-	public function getChunkTiles($X, $Z){
-		$index = LevelFormat::getIndex($X, $Z);
-		if(isset($this->usedChunks[$index]) or $this->loadChunk($X, $Z) === true){
-			return $this->chunkTiles[$index];
-		}
-
-		return [];
-	}
-
-	public function isChunkLoaded($X, $Z){
-		return $this->level->isChunkLoaded($X, $Z);
-=======
 	public function getSpawnLocation(){
 		return Position::fromObject($this->provider->getSpawn(), $this);
->>>>>>> 387677e9
 	}
 
 	/**
@@ -1244,66 +332,10 @@
 	 *
 	 * @param Vector3 $pos
 	 */
-<<<<<<< HEAD
-	public function loadChunk($X, $Z){
-		$index = LevelFormat::getIndex($X, $Z);
-		if(isset($this->usedChunks[$index])){
-			return true;
-		}elseif($this->level->loadChunk($X, $Z) !== false){
-			$this->usedChunks[$index] = [];
-			if(!isset($this->chunkTiles[$index])){
-				$this->chunkTiles[$index] = [];
-			}
-			if(!isset($this->chunkEntities[$index])){
-				$this->chunkEntities[$index] = [];
-			}
-			$tags = $this->level->getChunkNBT($X, $Z);
-			if(isset($tags->Entities)){
-				foreach($tags->Entities as $nbt){
-					if(!isset($nbt->id)){
-						continue;
-					}
-
-					if($nbt->id instanceof String){ //New format
-						switch($nbt["id"]){
-							case "Item":
-								(new DroppedItem($this, $nbt))->spawnToAll();
-								break;
-						}
-					}else{ //Old format
-
-					}
-				}
-			}
-			if(isset($tags->TileEntities)){
-				foreach($tags->TileEntities as $nbt){
-					if(!isset($nbt->id)){
-						continue;
-					}
-					switch($nbt["id"]){
-						case Tile::CHEST:
-							new Chest($this, $nbt);
-							break;
-						case Tile::FURNACE:
-							new Furnace($this, $nbt);
-							break;
-						case Tile::SIGN:
-							new Sign($this, $nbt);
-							break;
-					}
-				}
-			}
-
-			return true;
-		}
-
-		return false;
-=======
 	public function setSpawnLocation(Vector3 $pos){
 		$previousSpawn = $this->getSpawnLocation();
 		$this->provider->setSpawn($pos);
 		$this->server->getPluginManager()->callEvent(new SpawnChangeEvent($this, $previousSpawn));
->>>>>>> 387677e9
 	}
 
 	/**
@@ -1341,37 +373,14 @@
 
 		$this->cancelUnloadChunkRequest($x, $z);
 
-<<<<<<< HEAD
-		$raw = [];
-		for($Y = 0; $Y < 8; ++$Y){
-			if(($Yndex & (1 << $Y)) !== 0){
-				$raw[$Y] = $this->level->getMiniChunk($X, $Z, $Y);
-			}
-=======
 		$chunk = $this->provider->getChunk($x, $z, false);
 		if($chunk instanceof Chunk){
 			return true;
 		}else{
 			$this->provider->loadChunk($x, $z);
 			return $this->provider->getChunk($x, $z) instanceof Chunk;
->>>>>>> 387677e9
-		}
-	}
-
-<<<<<<< HEAD
-		$ordered = "";
-		$flag = chr($Yndex);
-		for($j = 0; $j < 256; ++$j){
-			$ordered .= $flag;
-			foreach($raw as $mini){
-				$ordered .= substr($mini, $j << 5, 24); //16 + 8
-			}
-		}
-		if(ADVANCED_CACHE == true and $Yndex === 0xff){
-			Cache::add($identifier, $ordered, 60);
-		}
-=======
->>>>>>> 387677e9
+		}
+	}
 
 	protected function queueUnloadChunk($x, $z){
 		//TODO
