--- conflicted
+++ resolved
@@ -47,15 +47,9 @@
 			if(!isset($entities->TileEntities)){
 				$entities->TileEntities = array();
 			}
-<<<<<<< HEAD
-			$tiles = $entities["TileEntities"];
-			$entities = $entities["Entities"];
-			$entities = new Config($this->path."entities.yml", Config::YAML, $entities);
-=======
 			$tiles = $entities->TileEntities;
 			$entities = $entities->Entities;
 			$entities = new Config($this->path."entities.yml", CONFIG_YAML, $entities);
->>>>>>> 21671b13
 			$entities->save();
 			$tiles = new Config($this->path."tiles.yml", Config::YAML, $tiles);
 			$tiles->save();
